{
<<<<<<< HEAD
  "name": "ember-fastboot-server",
  "version": "0.7.3",
  "description": "Production server for running Ember applications using FastBoot",
  "main": "./lib/server",
=======
  "name": "fastboot",
  "version": "0.9.0",
  "description": "Library for rendering Ember apps in node.js",
>>>>>>> f84a86da
  "scripts": {
    "test": "mocha"
  },
  "repository": {
    "type": "git",
    "url": "git+https://github.com/ember-fastboot/ember-fastboot-server.git"
  },
  "keywords": [
    "ember",
    "fastboot"
  ],
  "author": "Tom Dale and FastBoot contributors",
  "license": "MIT",
  "bugs": {
    "url": "https://github.com/ember-fastboot/ember-fastboot-server/issues"
  },
  "homepage": "https://github.com/ember-fastboot/ember-fastboot-server#readme",
  "dependencies": {
    "chalk": "^0.5.1",
    "cookie": "^0.2.3",
    "debug": "^2.1.0",
    "exists-sync": "0.0.3",
    "express": "^4.13.3",
    "express-cluster": "0.0.4",
    "glob": "^4.0.5",
    "minimist": "^1.2.0",
    "najax": "^0.4.0",
    "rsvp": "^3.0.16",
    "simple-dom": "^0.3.0",
    "source-map-support": "^0.4.0"
  },
  "devDependencies": {
    "chai": "^3.5.0",
    "chai-as-promised": "^5.2.0",
    "fs-promise": "^0.5.0",
    "mocha": "^2.4.5",
    "mocha-jshint": "^2.3.1",
    "request-promise": "^2.0.1",
    "temp": "^0.8.3"
  }
}<|MERGE_RESOLUTION|>--- conflicted
+++ resolved
@@ -1,14 +1,7 @@
 {
-<<<<<<< HEAD
-  "name": "ember-fastboot-server",
-  "version": "0.7.3",
-  "description": "Production server for running Ember applications using FastBoot",
-  "main": "./lib/server",
-=======
   "name": "fastboot",
   "version": "0.9.0",
   "description": "Library for rendering Ember apps in node.js",
->>>>>>> f84a86da
   "scripts": {
     "test": "mocha"
   },
